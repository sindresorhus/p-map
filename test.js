--- conflicted
+++ resolved
@@ -3,12 +3,7 @@
 import inRange from 'in-range';
 import timeSpan from 'time-span';
 import randomInt from 'random-int';
-<<<<<<< HEAD
-import AggregateError from 'aggregate-error';
 import pMap, {pMapIterable, pMapSkip} from './index.js';
-=======
-import pMap, {pMapSkip} from './index.js';
->>>>>>> 66b039b2
 
 const sharedInput = [
 	[async () => 10, 300],
